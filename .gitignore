venv/
temp/
__pycache__/
NewSamples/
AudioSamples/
<<<<<<< HEAD
Training Data/
=======
.DS_store
>>>>>>> 62066e92
<|MERGE_RESOLUTION|>--- conflicted
+++ resolved
@@ -3,8 +3,5 @@
 __pycache__/
 NewSamples/
 AudioSamples/
-<<<<<<< HEAD
-Training Data/
-=======
 .DS_store
->>>>>>> 62066e92
+Training Data/